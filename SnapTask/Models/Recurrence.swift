--- conflicted
+++ resolved
@@ -42,16 +42,10 @@
     
     private enum CodingKeys: String, CodingKey {
         case type, endDate, trackInStatistics, startDate
-<<<<<<< HEAD
-        case weekInterval, weekModuloK, weekModuloOffset, weekSelectedOrdinals
-        case monthInterval, monthSelectedMonths
-        case yearInterval, yearModuloK, yearModuloOffset
-=======
         case interval
         case selectedMonths
         case weekModuloK, weekModuloOffset
         case yearModuloK, yearModuloOffset
->>>>>>> 6478a62a
     }
     
     let type: RecurrenceType
@@ -59,21 +53,6 @@
     let endDate: Date?
     let trackInStatistics: Bool
     
-<<<<<<< HEAD
-    var weekInterval: Int? = nil
-    var weekModuloK: Int? = nil
-    var weekModuloOffset: Int? = nil
-    var weekSelectedOrdinals: Set<Int>? = nil // 1..5 and -1 for last
-    
-    var monthInterval: Int? = nil
-    var monthSelectedMonths: Set<Int>? = nil // 1..12
-    
-    var yearInterval: Int? = nil
-    var yearModuloK: Int? = nil
-    var yearModuloOffset: Int? = nil
-    
-    init(type: RecurrenceType, startDate: Date, endDate: Date?, trackInStatistics: Bool = true) {
-=======
     // Interval and pattern metadata
     // interval semantics by type:
     // - daily: every N days
@@ -105,7 +84,6 @@
         yearModuloK: Int? = nil,
         yearModuloOffset: Int? = nil
     ) {
->>>>>>> 6478a62a
         self.type = type
         self.startDate = startDate
         self.endDate = endDate
@@ -126,22 +104,10 @@
         endDate = try container.decodeIfPresent(Date.self, forKey: .endDate)
         trackInStatistics = try container.decodeIfPresent(Bool.self, forKey: .trackInStatistics) ?? true
         
-<<<<<<< HEAD
-        weekInterval = try container.decodeIfPresent(Int.self, forKey: .weekInterval)
-        weekModuloK = try container.decodeIfPresent(Int.self, forKey: .weekModuloK)
-        weekModuloOffset = try container.decodeIfPresent(Int.self, forKey: .weekModuloOffset)
-        weekSelectedOrdinals = try container.decodeIfPresent(Set<Int>.self, forKey: .weekSelectedOrdinals)
-        
-        monthInterval = try container.decodeIfPresent(Int.self, forKey: .monthInterval)
-        monthSelectedMonths = try container.decodeIfPresent(Set<Int>.self, forKey: .monthSelectedMonths)
-        
-        yearInterval = try container.decodeIfPresent(Int.self, forKey: .yearInterval)
-=======
         interval = try container.decodeIfPresent(Int.self, forKey: .interval)
         selectedMonths = try container.decodeIfPresent(Set<Int>.self, forKey: .selectedMonths)
         weekModuloK = try container.decodeIfPresent(Int.self, forKey: .weekModuloK)
         weekModuloOffset = try container.decodeIfPresent(Int.self, forKey: .weekModuloOffset)
->>>>>>> 6478a62a
         yearModuloK = try container.decodeIfPresent(Int.self, forKey: .yearModuloK)
         yearModuloOffset = try container.decodeIfPresent(Int.self, forKey: .yearModuloOffset)
     }
@@ -177,30 +143,6 @@
             return true
             
         case .weekly(let days):
-<<<<<<< HEAD
-            // Week-level gating (interval/modulo)
-            if !passesWeekLevelGating(targetDay, calendar: calendar) {
-                return false
-            }
-            // Day-of-week match
-            let weekday = calendar.component(.weekday, from: date)
-            return days.contains(weekday)
-            
-        case .monthly(let days):
-            // Month-level gating (interval/specific months)
-            if !passesMonthLevelGating(targetDay, calendar: calendar) {
-                return false
-            }
-            // Day-of-month match
-            let day = calendar.component(.day, from: date)
-            return days.contains(day)
-            
-        case .monthlyOrdinal(let patterns):
-            // Month-level gating (interval/specific months)
-            if !passesMonthLevelGating(targetDay, calendar: calendar) {
-                return false
-            }
-=======
             let weekday = calendar.component(.weekday, from: dateStart)
             guard days.contains(weekday) else { return false }
             
@@ -255,22 +197,11 @@
                 return false 
             }
             
->>>>>>> 6478a62a
             return patterns.contains { pattern in
                 matchesOrdinalPattern(date: dateStart, pattern: pattern, calendar: calendar)
             }
             
         case .yearly:
-<<<<<<< HEAD
-            // Year-level gating (interval/modulo)
-            if !passesYearLevelGating(targetDay, calendar: calendar) {
-                return false
-            }
-            // Check if it's the same day and month as the start date
-            let startComponents = calendar.dateComponents([.month, .day], from: startDate)
-            let dateComponents = calendar.dateComponents([.month, .day], from: date)
-            return startComponents.month == dateComponents.month && startComponents.day == dateComponents.day
-=======
             // Deve essere stesso mese e giorno della data di inizio
             let startComponents = calendar.dateComponents([.month, .day], from: startDay)
             let dateComponents = calendar.dateComponents([.month, .day], from: dateStart)
@@ -296,7 +227,6 @@
                 }
             }
             return true
->>>>>>> 6478a62a
         }
     }
     
@@ -307,12 +237,8 @@
         let day = calendar.component(.day, from: date)
         
         if pattern.ordinal == -1 {
-<<<<<<< HEAD
-            let range = calendar.range(of: .day, in: .month, for: date)!
-=======
             // last occurrence of weekday in month
             guard let range = calendar.range(of: .day, in: .month, for: date) else { return false }
->>>>>>> 6478a62a
             let lastDayOfMonth = range.upperBound - 1
             for dayOffset in 0..<7 {
                 let checkDay = lastDayOfMonth - dayOffset
@@ -330,52 +256,4 @@
             return occurrence == pattern.ordinal
         }
     }
-    
-    
-    private func passesWeekLevelGating(_ date: Date, calendar: Calendar) -> Bool {
-        // Compute weeks since anchor start-week
-        let anchorWeek = calendar.startOfWeek(for: startDate)
-        let targetWeek = calendar.startOfWeek(for: date)
-        guard let weeks = calendar.dateComponents([.weekOfYear], from: anchorWeek, to: targetWeek).weekOfYear, weeks >= 0 else {
-            return false
-        }
-        if let k = weekModuloK, k > 1 {
-            let offset = weekModuloOffset ?? 0
-            if weeks % k != offset { return false }
-        }
-        if let interval = weekInterval, interval > 1 {
-            if weeks % interval != 0 { return false }
-        }
-        return true
-    }
-    
-    private func passesMonthLevelGating(_ date: Date, calendar: Calendar) -> Bool {
-        let anchorMonth = calendar.startOfMonth(for: startDate)
-        let targetMonth = calendar.startOfMonth(for: date)
-        if let months = calendar.dateComponents([.month], from: anchorMonth, to: targetMonth).month, months >= 0 {
-            if let interval = monthInterval, interval > 1, months % interval != 0 {
-                return false
-            }
-        }
-        if let allowed = monthSelectedMonths, !allowed.isEmpty {
-            let m = calendar.component(.month, from: date)
-            if !allowed.contains(m) { return false }
-        }
-        return true
-    }
-    
-    private func passesYearLevelGating(_ date: Date, calendar: Calendar) -> Bool {
-        let startYear = calendar.startOfYear(for: startDate)
-        let targetYear = calendar.startOfYear(for: date)
-        if let years = calendar.dateComponents([.year], from: startYear, to: targetYear).year, years >= 0 {
-            if let k = yearModuloK, k > 1 {
-                let offset = yearModuloOffset ?? 0
-                if years % k != offset { return false }
-            }
-            if let interval = yearInterval, interval > 1, years % interval != 0 {
-                return false
-            }
-        }
-        return true
-    }
 }